--- conflicted
+++ resolved
@@ -81,10 +81,6 @@
     assert_routing({ path: '/sets/show2', method: 'get' }, {controller: 'sets', action: 'show', id: 'show2'})
   end
 
-<<<<<<< HEAD
-  test "test get request for spectrums set_search" do
-   assert_routing({ path: '/spectrums/set_search', method: 'get' }, {controller: 'spectrums', action: 'show', id: 'set_search'})
-=======
   test "test get request for spectrums plots_rss" do
     assert_routing({ path: '/spectrums/plots_rss', method: 'get' }, {controller: 'spectrums', action: 'show', id: 'plots_rss'})
   end
@@ -99,7 +95,10 @@
 
   test "test get request for spectrums compare_search" do
     assert_routing({ path: '/spectrums/compare_search', method: 'get' }, {controller: 'spectrums', action: 'show', id: 'compare_search'})
->>>>>>> f9a4d71e
+  end
+  
+  test "test get request for spectrums set_search" do
+   assert_routing({ path: '/spectrums/set_search', method: 'get' }, {controller: 'spectrums', action: 'show', id: 'set_search'})
   end
 
 end