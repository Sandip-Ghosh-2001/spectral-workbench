require 'test_helper'

class CommentsControllerTest < ActionController::TestCase

  test "should post comment on spectra HTML" do
  	session[:user_id] = User.first.id
  	post :spectrum,
      id: Spectrum.first.id,
      comment: {
        body: "Great job with this spectrum!",
      }

    assert_equal 'Comment saved.', flash[:notice]
    assert_response :redirect
  end

  test "should post comment on spectra JSON" do
  	session[:user_id] = User.first.id
  	post :spectrum,
      id: Spectrum.first.id,
      comment: {
        body: "Great job with this spectrum!",
      },
      format: "json"
    assert_equal 'Comment saved.', flash[:notice]
  end

  test "should not post comment on spectra if body absent" do
  	session[:user_id] = User.first.id
  	post :spectrum,
      id: Spectrum.first.id,
      comment: {
      	body: ""
      }
    assert_equal "There was an error creating your comment.", flash[:error]
  end

  test "should post comment on sets HTML" do
  	session[:user_id] = User.first.id
  	post :spectraset,
      id: SpectraSet.first.id,
      comment: {
        body: "Great job with this set!",
      }

    assert_equal 'Comment saved.', flash[:notice]
    assert_response :redirect
  end

  test "should post comment as on sets JSON" do
  	session[:user_id] = User.first.id
  	post :spectraset,
      id: SpectraSet.first.id,
      comment: {
        body: "Great job with this set!",
      },
      format: "json"
    assert_equal 'Comment saved.', flash[:notice]
  end

<<<<<<< HEAD
  #test fails because of problematic fixtures
  # test "should delete comment if author" do
  # 	comment = Comment.first
  # 	session[:user_id] = comment.user_id
  #  	delete :delete, id: comment.id

  #  	assert_equal "Comment deleted.", flash[:notice]
  #  	assert_response :redirect
  # end

=======
  test "should delete comment if author" do
  	comment = Comment.first
  	session[:user_id] = comment.user_id
  	delete :delete,
    id: comment.id,
    index: true

    # assertion fails because of problematic fixtures
  	# assert_equal "Comment deleted.", flash[:notice]
  	assert_response :redirect
  end
>>>>>>> 380ef67d

  test "should index comments" do
    session[:user_id] = User.first.id
    get :index

    assert_response :success
  end

end<|MERGE_RESOLUTION|>--- conflicted
+++ resolved
@@ -58,18 +58,6 @@
     assert_equal 'Comment saved.', flash[:notice]
   end
 
-<<<<<<< HEAD
-  #test fails because of problematic fixtures
-  # test "should delete comment if author" do
-  # 	comment = Comment.first
-  # 	session[:user_id] = comment.user_id
-  #  	delete :delete, id: comment.id
-
-  #  	assert_equal "Comment deleted.", flash[:notice]
-  #  	assert_response :redirect
-  # end
-
-=======
   test "should delete comment if author" do
   	comment = Comment.first
   	session[:user_id] = comment.user_id
@@ -81,7 +69,6 @@
   	# assert_equal "Comment deleted.", flash[:notice]
   	assert_response :redirect
   end
->>>>>>> 380ef67d
 
   test "should index comments" do
     session[:user_id] = User.first.id
