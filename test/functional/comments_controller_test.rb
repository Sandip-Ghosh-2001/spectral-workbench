--- conflicted
+++ resolved
@@ -45,7 +45,6 @@
 
     assert_equal 'Comment saved.', flash[:notice]
     assert_response :redirect
-<<<<<<< HEAD
   end
 
   test "should post comment as on sets JSON" do
@@ -59,17 +58,16 @@
     assert_equal 'Comment saved.', flash[:notice]
   end
 
-  test "should delete comment if author" do
-  	comment = Comment.first
-  	session[:user_id] = comment.user_id
-  	delete :delete,
-    id: comment.id,
-    index: true
+  #test fails because of problematic fixtures
+  # test "should delete comment if author" do
+  # 	comment = Comment.first
+  # 	session[:user_id] = comment.user_id
+  #  	delete :delete, id: comment.id
 
-    # assertion fails because of problematic fixtures
-  	# assert_equal "Comment deleted.", flash[:notice]
-  	assert_response :redirect
-  end
+  #  	assert_equal "Comment deleted.", flash[:notice]
+  #  	assert_response :redirect
+  # end
+
 
   test "should index comments" do
     session[:user_id] = User.first.id
@@ -77,29 +75,5 @@
 
     assert_response :success
   end
-=======
-  end
-
-  test "should post comment as on sets JSON" do
-  	session[:user_id] = User.first.id
-  	post :spectraset,
-      id: SpectraSet.first.id,
-      comment: {
-        body: "Great job with this set!",
-      },
-      format: "json"
-    assert_equal 'Comment saved.', flash[:notice]
-  end
-
- #test fails because of problematic fixtures
- # test "should delete comment if author" do
- # 	comment = Comment.first
- # 	session[:user_id] = comment.user_id
- #  	delete :delete, id: comment.id
-
- #  	assert_equal "Comment deleted.", flash[:notice]
- #  	assert_response :redirect
- # end
->>>>>>> c0a3855f
 
 end