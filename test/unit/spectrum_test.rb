--- conflicted
+++ resolved
@@ -164,36 +164,21 @@
   test "compare" do
   	spectrum1 = Spectrum.first
   	spectrum2 = Spectrum.second
-<<<<<<< HEAD
     similarity = spectrum1.compare(spectrum2)
 
     assert_not_nil spectrum1
     assert_not_nil spectrum2
     assert_not_nil similarity
-=======
-	similarity = spectrum1.compare(spectrum2)
 
-	assert_not_nil spectrum1
-	assert_not_nil spectrum2
-	assert_not_nil similarity
-
->>>>>>> 380ef67d
   end
 
   test "find similar" do
   	spectrum = Spectrum.first
-<<<<<<< HEAD
     similar = spectrum.find_similar(100)
 
     assert_not_nil spectrum
     assert_not_nil similar
-=======
-	similar = spectrum.find_similar(100)
 
-	assert_not_nil spectrum
-	assert_not_nil similar
-
->>>>>>> 380ef67d
   end
 
 end