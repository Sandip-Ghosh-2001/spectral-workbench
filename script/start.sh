--- conflicted
+++ resolved
@@ -24,8 +24,4 @@
 	rm $pidfile;
 fi
 
-<<<<<<< HEAD
-passenger start --port $PORT
-=======
-bundle exec passenger start --port $PORT
->>>>>>> f51b6a5c
+bundle exec passenger start --port $PORT