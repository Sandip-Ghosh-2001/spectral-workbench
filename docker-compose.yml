version: '3.5'
services:

  db:
    container_name: spectral-db
    image: mysql:5.7
    env_file:
      - spectral.env
    volumes:
      - mysql_data:/var/lib/mysql

  web:
    container_name: spectral-web
    build: .
    volumes:
      - .:/app
      - bundle_cache:/usr/local/bundle
    env_file:
      - spectral.env
    ports:
<<<<<<< HEAD
      - 5000:5000
=======
      - ${PORT:-5000}:${PORT:-5000}
>>>>>>> f516afb3
    depends_on:
      - db

volumes:
  mysql_data:
  bundle_cache:<|MERGE_RESOLUTION|>--- conflicted
+++ resolved
@@ -18,11 +18,7 @@
     env_file:
       - spectral.env
     ports:
-<<<<<<< HEAD
-      - 5000:5000
-=======
       - ${PORT:-5000}:${PORT:-5000}
->>>>>>> f516afb3
     depends_on:
       - db
 
