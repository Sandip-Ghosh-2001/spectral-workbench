source 'https://rubygems.org'
#source 'https://rails-assets.org'

ruby '~>2.6.5'
gem 'rails', '~>4.2.8'

# Database handling
group :mysql do
  gem 'mysql2', '~> 0.3.10'
end

# Gems used only for assets and not required
# in production environments by default.
group :assets do
  # See https://github.com/sstephenson/execjs#readme for more supported runtimes
  # gem 'therubyracer', :platforms => :ruby

  gem 'uglifier', '>= 1.0.3'
end

<<<<<<< HEAD
group :test do
	gem 'simplecov', require: false
end

=======
gem 'responders', '~> 2.0'
>>>>>>> 4dfc4474
gem 'rmagick'#, :require => "RMagick"
gem 'mime-types'#, '1.18'
gem 'jquery-rails'
gem 'passenger'
gem 'recaptcha', '3.0.0', :require => "recaptcha/rails"
gem 'cocaine', '~>0.5.3'
gem 'redcarpet', '2.1.1'
gem 'skylight' # performance tracking via skylight.io

gem 'rdiscount', '1.6.8'
gem 'will_paginate', '~>3.3.0'
gem 'will_paginate-bootstrap', '~>1.0.2'
gem 'paperclip', '>= 4.1.1'

gem 'tzinfo', '~>1.1'

gem 'protected_attributes', '~>1.1.4'
gem 'ruby-openid'
gem 'open_id_authentication'

gem 'rack-offline', '>=0.6.4'

# To use ActiveModel has_secure_password
# gem 'bcrypt-ruby', '~> 3.0.0'

# To use Jbuilder templates for JSON
# gem 'jbuilder'

# Use unicorn as the app server
# gem 'unicorn'

# Deploy with Capistrano
# gem 'capistrano'<|MERGE_RESOLUTION|>--- conflicted
+++ resolved
@@ -18,14 +18,11 @@
   gem 'uglifier', '>= 1.0.3'
 end
 
-<<<<<<< HEAD
 group :test do
 	gem 'simplecov', require: false
 end
 
-=======
 gem 'responders', '~> 2.0'
->>>>>>> 4dfc4474
 gem 'rmagick'#, :require => "RMagick"
 gem 'mime-types'#, '1.18'
 gem 'jquery-rails'
