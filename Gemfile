--- conflicted
+++ resolved
@@ -20,10 +20,6 @@
 group :test do
   gem 'simplecov', require: false
   gem 'rails-controller-testing', '~> 1.0.5'
-<<<<<<< HEAD
-end
-
-=======
   gem 'puma'
 end
 
@@ -33,7 +29,6 @@
   gem 'selenium-webdriver'
 end
 
->>>>>>> 047bd935
 gem 'bootsnap', '~> 1.4.6'
 gem 'listen', '~> 3.2.1'
 gem 'responders', '~> 3.0.1'
