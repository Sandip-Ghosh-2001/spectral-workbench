--- conflicted
+++ resolved
@@ -9,11 +9,7 @@
   "author": "Public Lab contributors <web@publiclab.org>",
   "license": "GPL-3.0",
   "dependencies": {
-<<<<<<< HEAD
-    "ace-builds": "github:jywarren/ace-builds#v1.2.4",
-=======
     "ace-builds": "^1.4.14",
->>>>>>> 7da2f8f8
     "adapterjs": "^0.15.5",
     "bootstrap": "^5.1.3",
     "bootstrap-css": "github:jozefizso/bower-bootstrap-css#~2.3.2",
@@ -23,15 +19,9 @@
     "getusermedia-js": "^1.0.0",
     "jasmine": "^4.0.2",
     "jasmine-ajax": "^4.0.0",
-<<<<<<< HEAD
-    "jfeed": "github:mattmarcum/jFeed#*",
-    "jquery.steps": "^1.0.3",
-    "junction": "github:theleagueof/junction#*",
-=======
     "jfeed": "mattmarcum/jFeed#*",
     "jquery.steps": "^1.1.3",
     "junction": "theleagueof/junction#*",
->>>>>>> 7da2f8f8
     "leaflet": "^1.7.1",
     "moment": "~2.19.3",
     "nvd3": "~1.7.1",
