--- conflicted
+++ resolved
@@ -15,13 +15,6 @@
   //BufferedImage img = new BufferedImage(srcimg.width, srcimg.height, 2);
   BufferedImage img = new BufferedImage(srcimg.width, srcimg.height, BufferedImage.TYPE_INT_RGB);
   img = (BufferedImage) createImage(srcimg.width,srcimg.height);
-<<<<<<< HEAD
-  for (int i = 0; i < srcimg.width; i++)
-    for (int j = 0; j < srcimg.height; j++) {
-      img.setRGB(i, j, srcimg.pixels[j * srcimg.width + i]);
-      println(srcimg.pixels[j*srcimg.width+1]);
-    }
-=======
   //Graphics2D g2d = img.createGraphics();
   //g2d.drawImage(srcimg, 0, 0, null);
   //g2d.dispose();
@@ -46,7 +39,6 @@
       //img.setRGB(x,y,(0xff000000 | (rgb[0] << 16) | (rgb[1] << 8) | rgb[2]));
       //img.setRGB(i, j, srcimg.getRGB(i,j));
       //img.setRGB(i, j, srcimg.pixels[j * srcimg.width + i]);
->>>>>>> 54cf8a04
   try {
     JPEGImageEncoder encoder = JPEGCodec.createJPEGEncoder(out);
     JPEGEncodeParam encpar = encoder.getDefaultJPEGEncodeParam(img);
