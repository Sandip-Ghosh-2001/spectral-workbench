--- conflicted
+++ resolved
@@ -67,15 +67,9 @@
   //size(1280, 720, P2D);
   // Or run full screen, more fun! Use with Sketch -> Present
   size(screen.width, screen.height-20, P2D);
-<<<<<<< HEAD
   //video = new Video(this,640,480,0);
   video = new Video(this,1280,720,0);
   samplerow = int (height*(0.250));
-=======
-  video = new Video(this,640,480,0);
-  //video = new Video(this,1280,720,1);
-  samplerow = int (height*(0.50));
->>>>>>> 59fcba05
   font = loadFont("Georgia-Italic-18.vlw");  
 
   spectrumbuf = new int[history][video.width][3];
