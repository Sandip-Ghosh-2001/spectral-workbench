--- conflicted
+++ resolved
@@ -1,9 +1,5 @@
 CACHE MANIFEST
-<<<<<<< HEAD
-# v220 - 2014-10-21
-=======
 # v212 - 2014-10-20
->>>>>>> 2b47fbbb
 /capture
 #/capture/beta
 /capture/legacy
