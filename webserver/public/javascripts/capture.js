--- conflicted
+++ resolved
@@ -136,7 +136,6 @@
 			} else {
 				$W.ctx.drawImage(video, 0, -startrow);
 			}
-<<<<<<< HEAD
 			// Grab the existing canvas:
 			var saved = $W.excerptCanvas(0,0,$W.width,$W.height,$W.ctx).getImageData(0,0,$W.width,$W.height)
 			// Draw new data:
@@ -144,19 +143,12 @@
 			// Draw old data below new row of data:
 			$W.ctx.putImageData(saved,0,1)
 			$W.ctx.restore()
-=======
->>>>>>> 29030120
 		} else if($W.options.context === 'flash'){
 			window.webcam.capture();
 		} else {
 			console.log('No context was supplied to getSnapshot()');
 		}
-<<<<<<< HEAD
-		var sample_height = $W.sample_end_row - $W.sample_start_row // how many pixels to sample
-		img = $W.ctx.getImageData(0,0,$W.canvas.width,sample_height)
-=======
 		img = $W.ctx.getImageData(0,0,$W.canvas.width,$W.sample_height)
->>>>>>> 29030120
 		$W.data = [{label: "webcam",data:[]}]
 		$W.full_data = []
 		var data = ''
