--- conflicted
+++ resolved
@@ -144,14 +144,6 @@
 			if ($W.mobile) {
 				// mobile will never need to flip, can't be installed "upside down"
 				$W.ctx.rotate(Math.PI/2)
-<<<<<<< HEAD
-				if ($W.flipped) {
-					$('#home').html("FLIPPED")
-					$W.ctx.translate(0,640)
-					$W.ctx.scale(1,-1)
-				} else $('#home').html("NOT")
-=======
->>>>>>> 89ae35f1
 				$W.ctx.drawImage(video, -startrow/4, -$W.height/2);
 			} else {
 				if ($W.flipped) {
