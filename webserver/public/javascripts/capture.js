--- conflicted
+++ resolved
@@ -36,28 +36,8 @@
 			this.options.height = args['height'] 
 			this.options.width = args['width']
 		}
-<<<<<<< HEAD
 		this.sample_start_row = this.width/2
 		this.sample_end_row = this.width/2 + 1
-=======
-		if (this.mobile) {
-        		this.width = 1280
-        		this.height = 720
-			this.sample_start_row = this.width/2
-			this.sample_end_row = this.width/2 + 1
-		} else {
-			this.sample_start_row = this.height/2
-			this.sample_end_row = this.height/2 + 1
-		}
-
-		this.sample_start_row = args['sample_start_row'] || this.sample_start_row
-		this.sample_end_row = args['sample_end_row'] || this.sample_end_row
-
-		//if (localStorage.getItem('sw:sample_start_row')) this.sample_start_row = parseInt(localStorage.getItem('sw:sample_start_row'))
-		//if (localStorage.getItem('sw:sample_end_row')) this.sample_end_row = parseInt(localStorage.getItem('sw:sample_end_row'))
-		this.sample_height = Math.abs(this.sample_end_row - this.sample_start_row) // how many pixels to sample
-		$W.setSampleRow($W.sample_start_row)
->>>>>>> 1458004a
 
 		getUserMedia(this.options, this.success, this.deviceError)
 
