--- conflicted
+++ resolved
@@ -151,15 +151,11 @@
 	color:#ccc;
 }
 
-<<<<<<< HEAD
 #video {
 	height:400px;
 }
 
-#list {
-=======
 .list {
->>>>>>> 3f0f1da4
 	width:640px;
 }
 .list .notes {
