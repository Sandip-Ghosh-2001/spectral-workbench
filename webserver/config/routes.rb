--- conflicted
+++ resolved
@@ -1,9 +1,6 @@
 ActionController::Routing::Routes.draw do |map|
   map.users '/users', :controller => 'users', :action => 'list'
-<<<<<<< HEAD
-=======
   map.profile '/profile', :controller => 'users', :action => 'profile'
->>>>>>> 360634ea
   map.logout '/logout', :controller => 'sessions', :action => 'destroy'
   map.login '/login', :controller => 'sessions', :action => 'new'
   map.register '/register', :controller => 'users', :action => 'create'
@@ -11,14 +8,11 @@
   map.resources :users
   map.resource :session
 
-<<<<<<< HEAD
   # Registered user pages:
   map.profile '/profile', :controller => 'users', :action => 'profile'
   map.dashboard '/dashboard', :controller => 'users', :action => 'dashboard'
   map.comments '/comments', :controller => 'users', :action => 'comments'
 
-=======
->>>>>>> 360634ea
   map.open_id_complete '/session', :controller => "session", :action => "create", :conditions => { :method => :get }
   #map.open_id_complete 'session', :controller => "session", :action => "create", :requirements => { :method => :get }
 
