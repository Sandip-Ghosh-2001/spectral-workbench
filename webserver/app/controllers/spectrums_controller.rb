require 'will_paginate/array'
class SpectrumsController < ApplicationController
  protect_from_forgery :only => [:clone, :extract, :calibrate]
  # http://api.rubyonrails.org/classes/ActionController/RequestForgeryProtection/ClassMethods.html
  # create and update are protected by recaptcha

	  # GET /spectrums
  # GET /spectrums.xml
  def index
    @spectrums = Spectrum.find(:all,:order => "created_at DESC")
    @spectrums = @spectrums.paginate :page => params[:page], :per_page => 24
    @sets = SpectraSet.find(:all,:limit => 4,:order => "created_at DESC")
    @comments = Comment.all :limit => 12, :order => "id DESC"

    respond_to do |format|
      format.html # index.html.erb
      format.xml  { render :xml => @spectrums }
    end
  end

  # GET /spectrums/1
  # GET /spectrums/1.xml
  # GET /spectrums/1.json
  def show
    @spectrum = Spectrum.find(params[:id])
    if @spectrum.data == "" || @spectrum.data.nil?
      @spectrum.extract_data 
      @spectrum.save 
    end
    @comment = Comment.new

    @spectrums = Spectrum.find(:all, :limit => 4, :order => "created_at DESC", :conditions => ["id != ?",@spectrum.id])

    respond_to do |format|
      format.html { render 'spectrums/show' } # show.html.erb
      format.xml  { render :xml => @spectrum }
      format.json  { render :json => @spectrum }
    end
  end

  # non REST
  def embed
    @spectrum = Spectrum.find(params[:id])
    render :layout => false 
  end

  # non REST
  def author
    @spectrums = Spectrum.find_all_by_author(params[:id])
    @spectrums = @spectrums.paginate :page => params[:page], :per_page => 24
    render "spectrums/search"
  end

  # non REST
  def compare
    @spectrum = Spectrum.find(params[:id])
    @spectrums = Spectrum.find(:all, :conditions => ['id != ? AND (title LIKE ? OR notes LIKE ?)',@spectrum.id,"%"+params[:q]+"%", "%"+params[:q]+"%"],:limit => 100,:order => "created_at DESC")
    render :partial => "compare", :layout => false
  end

  # non REST
  def search
    params[:id] = params[:q]
    @spectrums = Spectrum.find(:all, :conditions => ['title LIKE ? OR notes LIKE ?',"%"+params[:id]+"%", "%"+params[:id]+"%"],:limit => 100)
    @spectrums = @spectrums.paginate :page => params[:page], :per_page => 24
  end

  # non REST
  def detail
    @spectrum = Spectrum.find(params[:id])

    respond_to do |format|
      format.html # details.html.erb
    end
  end

  # GET /spectrums/new
  # GET /spectrums/new.xml
  def new
    @spectrum = Spectrum.new

    respond_to do |format|
      format.html # new.html.erb 
      format.xml  { render :xml => @spectrum }
    end
  end

  # GET /spectrums/1/edit
  def edit
    @spectrum = Spectrum.find(params[:id])
  end

  # POST /spectrums
  # POST /spectrums.xml
  # ?spectrum[title]=TITLE&spectrum[author]=anonymous&client=VERSION&uniq_id=UNIQID&startWavelength=STARTW&endWavelength=ENDW;
  def create
    client = params[:client] || "0"
    uniq_id = params[:uniq_id] || "0"
    client_code = client+"::"+uniq_id
    puts client_code

    if params[:photo]
      @spectrum = Spectrum.new({:title => params[:spectrum][:title],
				:author => params[:spectrum][:author],
				:photo => params[:photo]})
      @spectrum.client_code = client_code if params[:client] || params[:uniq_id]


    else
      @spectrum = Spectrum.new(params[:spectrum])
    end

    respond_to do |format|
      if (params[:client] || (APP_CONFIG["local"] || verify_recaptcha(:model => @spectrum, :message => "ReCAPTCHA thinks you're not a human!"))) && @spectrum.save!
        if (params[:client]) # java client
	  if params[:photo]
            @spectrum = Spectrum.find @spectrum.id
            @spectrum.extract_data
            @spectrum.scale_data(params[:endWavelength],params[:startWavelength])
            @spectrum.save!
          end
          format.html { render :text => @spectrum.id }
        else
          flash[:notice] = 'Spectrum was successfully created.'
          format.html { 
		redirect_to :action => :show, :id => @spectrum.id
	  }
          format.xml  { render :xml => @spectrum, :status => :created, :location => @spectrum }
        end
      else
        format.html { render :action => "new" }
        format.xml  { render :xml => @spectrum.errors, :status => :unprocessable_entity }
      end
    end
  end

  # PUT /spectrums/1
  # PUT /spectrums/1.xml
  def update
    @spectrum = Spectrum.find(params[:id])

    respond_to do |format|
      if (APP_CONFIG["local"] || verify_recaptcha(:model => @spectrum, :message => "ReCAPTCHA thinks you're not a human!")) && @spectrum.update_attributes(params[:spectrum])
        flash[:notice] = 'Spectrum was successfully updated.'
        format.html { redirect_to(@spectrum) }
        format.xml  { head :ok }
      else
        format.html { render :action => "edit" }
        format.xml  { render :xml => @spectrum.errors, :status => :unprocessable_entity }
      end
    end
  end

  # DELETE /spectrums/1
  # DELETE /spectrums/1.xml
  def destroy
    @spectrum = Spectrum.find(params[:id])
    @spectrum.destroy

    respond_to do |format|
      format.html { redirect_to(spectrums_url) }
      format.xml  { head :ok }
    end
  end

  def comment
    @spectrum = Spectrum.find(params[:id])
    @spectrums = Spectrum.find(:all, :limit => 4, :order => "created_at DESC", :conditions => ["id != ?",@spectrum.id])
    @jump_to_comment = true
    @comment = Comment.new({
	:spectrum_id => @spectrum.id,
	:body => params[:comment][:body],
	:author => params[:comment][:author],
	:email => params[:comment][:email]})
    if (APP_CONFIG["local"] || verify_recaptcha(:model => @comment, :message => "ReCAPTCHA thinks you're not a human!")) && @comment.save
      redirect_to "/spectra/"+params[:id]
    else
      render :action => "show", :id => params[:id]
    end
  end

  # non REST
  #def calibrate(x1,wavelength1,x2,wavelength2)
  def calibrate
    @spectrum = Spectrum.find(params[:id])
    if request.post?
      @spectrum.calibrate(params[:x1],params[:w1],params[:x2],params[:w2]).save
      @spectrum.save
    end
    redirect_to "/spectra/show/"+@spectrum.id.to_s
  end

  # non REST
  def extract
    @spectrum = Spectrum.find(params[:id])
    if request.post?
      @spectrum.extract_data
      @spectrum.save
    end
    redirect_to "/spectra/show/"+@spectrum.id.to_s
  end

  # non REST
  def clone
    @spectrum = Spectrum.find(params[:id])
    if request.post?
      @spectrum.clone(params[:clone_id])
      @spectrum.save
    end
    redirect_to "/spectra/show/"+@spectrum.id.to_s
  end

  def all
    @spectrums = Spectrum.find(:all)
    respond_to do |format|
      format.xml  { render :xml => @spectrums }
      format.json  { render :json => @spectrums }
    end
  end

<<<<<<< HEAD
  def assign
    if current_user.login == "warren"
      if params[:claim] == "true"
        # assign each spectrum the current user's id
        @user = User.find_by_login(params[:id])
        @spectrums = Spectrum.find_all_by_author(params[:author])
        @spectrums.each do |spectrum|
          spectrum.user_id = @user.id
          spectrum.author = @user.login
          spectrum.save
        end
        flash[:notice] = "Assigned "+@spectrums.length.to_s+" spectra to "+@user.login
        redirect_to "/"
      else
        @spectrums = Spectrum.find_all_by_author(params[:id])
      end
    end
=======
  def rss
    if params[:author]
      @spectrums = Spectrum.find_all_by_author(params[:author],:order => "created_at DESC",:limit => 12)
    else
      @spectrums = Spectrum.find(:all,:order => "created_at DESC",:limit => 12)
    end
    render :layout => false
    response.headers["Content-Type"] = "application/xml; charset=utf-8"
  end

  def plots_rss
    @spectrums = Spectrum.find(:all,:order => "created_at DESC",:limit => 12, :conditions => ["author != ?","anonymous"])
    render :layout => false
    response.headers["Content-Type"] = "application/xml; charset=utf-8"
>>>>>>> 2bf21747
  end

end<|MERGE_RESOLUTION|>--- conflicted
+++ resolved
@@ -218,7 +218,6 @@
     end
   end
 
-<<<<<<< HEAD
   def assign
     if current_user.login == "warren"
       if params[:claim] == "true"
@@ -236,7 +235,8 @@
         @spectrums = Spectrum.find_all_by_author(params[:id])
       end
     end
-=======
+  end
+
   def rss
     if params[:author]
       @spectrums = Spectrum.find_all_by_author(params[:author],:order => "created_at DESC",:limit => 12)
@@ -251,7 +251,6 @@
     @spectrums = Spectrum.find(:all,:order => "created_at DESC",:limit => 12, :conditions => ["author != ?","anonymous"])
     render :layout => false
     response.headers["Content-Type"] = "application/xml; charset=utf-8"
->>>>>>> 2bf21747
   end
 
 end