--- conflicted
+++ resolved
@@ -29,11 +29,7 @@
 
   def clone_search
     @spectrum = Spectrum.find(params[:id])
-<<<<<<< HEAD
-    @calibrations = Spectrum.find(:all, :conditions => ['id != ? AND (title LIKE ? OR notes LIKE ? OR author LIKE ?)',@spectrum.id,"%"+params[:q]+"%", "%"+params[:q]+"%","%"+params[:q]+"%"],:limit => 20,:order => "created_at DESC")
-=======
     @spectra = Spectrum.find(:all, :conditions => ['id != ? AND (title LIKE ? OR notes LIKE ? OR author LIKE ?)',@spectrum.id,"%"+params[:q]+"%", "%"+params[:q]+"%","%"+params[:q]+"%"],:limit => 20,:order => "created_at DESC")
->>>>>>> 944c81f0
     render :partial => "analyze/clone_results", :layout => false
   end
 
