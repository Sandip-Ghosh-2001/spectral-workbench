--- conflicted
+++ resolved
@@ -55,26 +55,14 @@
         <% else %><a <% if !mobile? %>rel="tooltip" title="Connect to a webcam-based DIY spectrometer" data-placement="bottom"<% end %> class="btn btn-primary btn-large" href="/capture"><i class="icon icon-camera icon-white"></i><span class="hidden-phone"> Capture spectra</span></a>
         <% end %>
         <a class="btn btn-primary btn-large dropdown-toggle" data-toggle="dropdown" href="#"><span class="caret"></span></a>
-<<<<<<< HEAD
         <ul class="dropdown-menu">
           <li><a href="/capture" class="button"><i class="icon icon-camera"></i> <b>Live-capture spectra (default)</b></a></li>
           <li><a href="/upload" class="button"><i class="icon icon-upload"></i> Upload image</a></li>
           <li class="divider"></li>
           <li><a href="/capture/beta" class="button"><i class="icon icon-camera"></i> Live-capture beta interface</a></li>
-          <li><a href="http://publiclaboratory.org/wiki/spectral-workbench-usage" class="button"><i class="icon icon-question-sign"></i> Learn how</a></li>
+          <li><a href="http://publiclab.org/wiki/spectral-workbench-usage" class="button"><i class="icon icon-question-sign"></i> Learn how</a></li>
           <% if logged_in? %><li><a href="/logout" class="button"><i class="icon icon-user"></i> Log out</a></li><% else %>
           <li><a href="/login" class="button"><i class="icon icon-user"></i> Log in</a></li><% end %>
-        </ul>
-=======
-          <ul class="dropdown-menu">
-            <li><a href="/capture" class="button"><i class="icon icon-camera"></i> <b>Live-capture spectra (default)</b></a></li>
-            <li><a href="/upload" class="button"><i class="icon icon-upload"></i> Upload image</a></li>
-            <li class="divider"></li>
-            <li><a href="/capture/beta" class="button"><i class="icon icon-camera"></i> Live-capture beta interface</a></li>
-            <li><a href="http://publiclab.org/wiki/spectral-workbench-usage" class="button"><i class="icon icon-question-sign"></i> Learn how</a></li>
-            <% if logged_in? %><li><a href="/logout" class="button"><i class="icon icon-user"></i> Log out</a></li><% else %>
-            <li><a href="/login" class="button"><i class="icon icon-user"></i> Log in</a></li><% end %>
->>>>>>> b6e14359
       </div>
       <div id="headerBtns" class="btn-group pull-right hidden-desktop" style="padding-right:0;">
         <a class="btn btn-large" href="http://publiclab.org/wiki/spectral-workbench-help"><i class="icon icon-question-sign" /></i></a>
