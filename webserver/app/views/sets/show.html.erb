<div class="sidebar spectrumpage">
<div class="box">
  <p><b><a href="/sets/">&laquo; Back to sets</a></b></p>
  <br />
<<<<<<< HEAD
  <p><a class="smallbutton" href="/sets/match/<%= @set.id %>">Match to this set</a></p>
=======
  <p><a class="button" href="/capture/match/<%= @set.id %>">Match to this set</a></p>
>>>>>>> 976aa24a
</div>
<div class="box">
  <h3>// SPECTRA IN THIS SET</h3>
    <%= render :partial => "spectra" %>
</div>
</div>

<div id="show">
<p>
<div id="graph" style="width:800px;height:200px;"></div>

<div id="toolbar">
	<p>
	<small>Embed code: <input style="font-size:11px;" id="embedcode" type="text" value="<iframe width='500px' height='200px' border='0' src='http://spectralworkbench.org/sets/embed/<%= @set.id %>'></iframe>" /></small>
	<a id="embed" class="smallbutton" href="javascript:void(0);">Custom embed</a>
	<a id="wavenumber" class="smallbutton" href="javascript:void(0);">Show wavenumber</a>
	<a class="smallbutton" href="javascript:void();" onClick="flotoptions.legend = {show:false};$.plot($('#graph'),data,flotoptions);">Hide legend</a>
	</p>
</div>

<script type="text/javascript">
(function () { 

  data = []
  <% @set.spectra.each do |spectrum| %>
  <% if spectrum.data == "" || spectrum.data.nil? %>
    spectrum = <%= spectrum.extract_data %>
  <% else %>
    spectrum = <%= spectrum.data.chomp(",") %>
  <% end %>
    data.push({label: "<%= spectrum.title %> = 0% ",data:[]})
    scaled = true
    $.each(spectrum.lines,function(index,line) {
      if (line.wavelength == null) {
	line.wavelength = index
	scaled = false
      }
      data[data.length-1].data.push([line.wavelength,line.average/(2.55)])
    })
  <% end %>
  flotoptions.xaxis.show = scaled
  $.plot($("#graph"),data,flotoptions);
		$('#embedcode').click(function() {
			this.focus()
			this.select()
		})
		$('#embed').click(function() {
			var size = prompt("What size, in WIDTHxHEIGHT?","500x150")
			var width = size.split('x')[0]
			var height = size.split('x')[1]
			$('#embedcode').val("<iframe width='"+width+"px' height='"+height+"px' border='0' src='http://spectralworkbench.org/sets/embed/<%= @set.id %>?width="+width+"&height="+height+"'></iframe>")
			$('#embedcode').focus()
			$('#embedcode').select()
		})
})()
</script>

<script>

	$('#wavenumber').click(function() {
		flotoptions.xaxis.tickFormatter = wavenumbers
		flotoptions.xaxis.tickSize = wavenumber_tickSize
		$.plot($("#graph"),data,flotoptions);
	})

</script>

</p>

<h1><%= @set.title %></h1>

<h3>// NOTES</h3>
<p class="description"><%= markdown(@set.notes) if @set.notes %></p>

<h3>// LICENSE</h3>

<p xmlns:dct="http://purl.org/dc/terms/" xmlns:vcard="http://www.w3.org/2001/vcard-rdf/3.0#">
  <a style="float:left;margin-right:6px;display:block;" rel="license" href="http://creativecommons.org/publicdomain/zero/1.0/"><img src="http://i.creativecommons.org/p/zero/1.0/88x31.png" style="border-style: none;" alt="CC0" /></a>
  To the extent possible under law,
  <%# if @spectrum.author.url %><a rel="dct:publisher" href="http://publiclaboratory.org/people/<%= @set.author %>"><%# end %>
    <span property="dct:title"><%= @set.author %></span>
  <%# if @spectrum.author.url %></a><%# end %>
  has waived all copyright and related or neighboring rights to
  "<span property="dct:title"><%= @set.title %></span>".
This work is published from:
<span property="vcard:Country" datatype="dct:ISO3166"
      content="US" about="http://publiclaboratory.org">
  United States</span>.
</p>

<hr />

<a name="comments"></a>
<h2>Comments (<%= @set.comments.length %>)</h2>

<% @set.comments.each do |comment| %>
<div class="comment">
	<a name="comment_<%= comment.id %>"></a>
	<b><%= time_ago_in_words(comment.created_at) %> ago, 
	<% if User.find_by_login(comment.author) %><a href="/spectra/author/<%= comment.author %>"><%= comment.author %></a> wrote:</b>
	<% else %><%=h comment.author %> wrote:</b>
	<% end %>
	<p><%=h comment.body %></p>
	<% if logged_in? && current_user.role == "admin" %><p><a href="/comments/delete/<%= comment.id %>">Delete</a></p><% end %>
</div>
<% end %>

<% if @jump_to_comment %>
<script>
  window.location.hash = "comments"
</script>
<% end %>

<% form_for(@comment, :url => {:controller => "sets", :action => "comment", :id => @set.id}) do |f| %>

  <h2>Post a comment</h2>
  <%= f.error_messages %>

  <p>
    <%= f.label :body %><br />
    <%= f.text_area :body, :rows => 6 %>
  </p>

  <% if !logged_in? %>
  <p>
    <%= f.label :author %><br />
    <%= f.text_field :author %>
  </p>
  <p>
    <%= f.label :email %><br />
    <%= f.text_field :email %>
  </p>
  <% end %>

  <% if !logged_in? && !APP_CONFIG["local"] %>
  <p>
    <%= recaptcha_tags :display => {:theme => "white"} %>
  </p>
  <% end %>

  <p>
    <%= f.submit 'Create' %>
  </p>
<% end %>
</div><|MERGE_RESOLUTION|>--- conflicted
+++ resolved
@@ -2,11 +2,7 @@
 <div class="box">
   <p><b><a href="/sets/">&laquo; Back to sets</a></b></p>
   <br />
-<<<<<<< HEAD
-  <p><a class="smallbutton" href="/sets/match/<%= @set.id %>">Match to this set</a></p>
-=======
   <p><a class="button" href="/capture/match/<%= @set.id %>">Match to this set</a></p>
->>>>>>> 976aa24a
 </div>
 <div class="box">
   <h3>// SPECTRA IN THIS SET</h3>
