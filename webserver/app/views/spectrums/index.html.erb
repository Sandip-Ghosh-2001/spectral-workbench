<div id="index">
<div class="sidebar">
	<p style="padding-bottom:10px;">
		<a href="/spectrums/new" class="button">Upload a spectrum &raquo;</a>
	</p>
	<div class="box search">
		<form action="/spectrums/search" method='get'>
			<input class='text' type='text' name='q' value='<%= params[:id] %>'/>
			<input type='submit' value='search' />
		</form>
	</div>

	<div class="box">
		<h2>Buy a spectrometer kit</h2>
		<p><a class="wepay-widget" href="https://www.wepay.com/shop/item/895558/885355?widget_type=shop&amp;widget_shop_id=895558&amp;widget_item_id=885355&amp;widget_size=medium&amp;widget_auth_token=1a69aa11ff4d3ff0d3dbde76bfbdce66855f54df">Buy HD Video Spectrometer kit</a></p>
<script id="wepay-widget_script" type="text/javascript" src="https://static.wepay.com/js/widget.wepay.js"></script>
	</div>

	<div class="box">
		<h2>What is spectrometry?</h2>

		<p>Spectrometry can reveal the composition of unknown materials -- either from samples you take from a site, or (with more difficulty) from a distance. It is used by NASA to identify substances on other planets. Typically, full-spectrum light (such as the sun) shines through a thin slice of the sample, which filters (absorbs) certain colors and allows others to pass through. This light can be split up by color using a prism, and the missing (absorbed) colors can be identified. Finally, the brightness of all the colors is compared to a database of known samples to find a match.</p>
		<p>Things can get more complicated, as when there are multiple substances in a sample, or when a substance is dissolved in water. Spectrometry is a broad and complex field, but some simple techniques have been successfully used in the field -- such as identifying Poly-Aromatic Hydrocarbons (PAHs, a common contaminant from oil) by shining strong UV light through a sample, and measuring what colors it fluoresces. You can read more about the kinds of spectrometry we're attempting <a href="http://publiclaboratory.org/tool/spectrometer">on the PLOTS website.</a></p>
	</div>

	<div class="box">
		<h2>Recent comments</h2>

		<% @comments.each do |comment| %>
			<p><b><%= time_ago_in_words(comment.created_at) %> ago, <%= comment.author %> wrote:</b>
			<%= sanitize(truncate(comment.body,40,"...")) %> <br /><a href="/spectra/show/<%= comment.spectrum_id %>">Read more &raquo;</a></p>
		<% end %>

	</div>

</div>

<<<<<<< HEAD
<div id="video">
<iframe width="610" height="370" src="http://www.youtube.com/embed/_yqRZLxcecs" frameborder="0" allowfullscreen></iframe>
</div>

=======
<div id="maincolumn">

<h2>Recent Sets</h2>
<%= render :partial => 'sets' %>

<h2>Recent Spectra</h2>
>>>>>>> 3f0f1da4
<%= render :partial => 'list' %>

</div>
</div><|MERGE_RESOLUTION|>--- conflicted
+++ resolved
@@ -35,19 +35,16 @@
 
 </div>
 
-<<<<<<< HEAD
+<div id="maincolumn">
+
 <div id="video">
 <iframe width="610" height="370" src="http://www.youtube.com/embed/_yqRZLxcecs" frameborder="0" allowfullscreen></iframe>
 </div>
-
-=======
-<div id="maincolumn">
 
 <h2>Recent Sets</h2>
 <%= render :partial => 'sets' %>
 
 <h2>Recent Spectra</h2>
->>>>>>> 3f0f1da4
 <%= render :partial => 'list' %>
 
 </div>
