--- conflicted
+++ resolved
@@ -3,16 +3,11 @@
 <div data-role="page" id="page1">
 
 	<div data-theme="d" data-role="header">
-<<<<<<< HEAD
-		<a data-role="button" data-transition="fade" data-theme="c" href="/capture">&laquo; Back to capture</a>
-		<h3><%= @spectrum.title %></h3>
-=======
 		<a data-ajax="false" data-role="button" data-transition="fade" data-theme="c" href="/capture">&laquo; Back to capture</a>
 		<h3>
 			<img src="/images/spectralworkbench.png" /> 
 			<%= @spectrum.title %>
 		</h3>
->>>>>>> 52756ffa
 	</div>
 
 	<div data-role="content" style="padding: 15px">
