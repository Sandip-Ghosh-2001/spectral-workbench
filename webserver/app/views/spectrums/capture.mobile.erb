--- conflicted
+++ resolved
@@ -20,17 +20,12 @@
 
 	<span id="match"></span>
 
-<<<<<<< HEAD
+	<% if params[:action] == "match" %>
     <a data-ajax="false" data-role="button" data-theme="b" href="javascript:void()" onClick="$W.match();">Match</a>
     <a data-ajax="false" data-role="button" data-transition="fade" data-theme="c" href="#page2" onClick="$W.saveSpectrum();">Save</a>
-=======
-	<% if params[:action] == "match" %>
-    <a data-role="button" data-theme="b" href="javascript:void()" onClick="$W.match();">Match</a>
-    <a data-role="button" data-transition="fade" data-theme="c" href="#page2" onClick="$W.saveSpectrum();">Save</a>
 	<% else %>
-    <a data-role="button" data-transition="fade" data-theme="b" href="#page2" onClick="$W.saveSpectrum();">Save</a>
+    <a data-ajax="false" data-role="button" data-transition="fade" data-theme="b" href="#page2" onClick="$W.saveSpectrum();">Save</a>
 	<% end %>
->>>>>>> faabff15
 
     <div data-role="fieldcontain">
       <fieldset data-role="controlgroup">
