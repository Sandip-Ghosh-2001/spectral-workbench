--- conflicted
+++ resolved
@@ -17,13 +17,8 @@
   def toggle
     @spectrum = Spectrum.find params[:id]
     if @spectrum.liked_by(current_user.id)
-<<<<<<< HEAD
-      Like.find_by_user_id(current_user.id,conditions: {:spectrum_id => @spectrum.id}).delete
-      render :text => "unliked"
-=======
-      Like.find_by_user_id(current_user.id,:conditions => {:spectrum_id => @spectrum.id}).delete
+      Like.where(user_id: current_user.id, spectrum_id: @spectrum.id}).delete
       render plain: "unliked"
->>>>>>> f516afb3
     else
       @like = Like.new({
         :user_id => current_user.id,
