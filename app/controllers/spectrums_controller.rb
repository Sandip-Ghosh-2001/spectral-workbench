# frozen_string_literal: true

require 'will_paginate/array'
class SpectrumsController < ApplicationController
  respond_to :html, :xml, :js, :csv, :json
  # expand this:
  protect_from_forgery only: %i(clone_calibration extract calibrate save)
  # http://api.rubyonrails.org/classes/ActionController/RequestForgeryProtection/ClassMethods.html
  before_action :require_login, only: %i(new edit upload save update destroy calibrate extract clone_calibration fork setsamplerow find_brightest_row rotate reverse choose)
  # switch to -- except: [ :index, :stats, :show, :show2, :anonymous, :embed, :embed2, :search, :recent, :all, :rss, :plots_rss, :match, :clone_search, :compare_search, :set_search
  before_action :no_cache, only: %i(show latest latest_snapshot_id embed embed2)

  def stats; end

  # GET /spectrums
  # GET /spectrums.xml
  def index
    if logged_in?
      redirect_to '/dashboard'
    else
      @spectrums = Spectrum.select('title, created_at, id, user_id, author, photo_file_name, like_count, photo_content_type')
                           .order('created_at DESC')
                           .where('user_id != 0')
                           .paginate(page: params[:page], per_page: 24)

      @sets = SpectraSet.all
      @comments = Comment.all

      respond_with(@spectrums) do |format|
        format.html do
          render template: 'spectrums/index'
        end # show.html.erb
        format.xml { render xml: @spectrums }
      end
    end
  end

  # Returns a list of spectrums by tag, name, or id
  # in a partial for use in macros and tools.
  # ..can we merge this with search?
  def choose
    params[:id] = params[:id].to_s

    comparison = if params[:id] == 'calibration' # special case; include linearCalibration too
                   "LIKE 'linearCalibration' OR tags.name LIKE"
                 else
                   # add wildcards
                   'LIKE'
                 end
    params[:id] += '%'

    # user's own spectra
    params[:author] = current_user.login if logged_in? && params[:own] == 'true'

    # must re-craft this query to search spectra with no tags:
    @spectrums = Spectrum.order('spectrums.id DESC')
                         .select('DISTINCT(spectrums.id), spectrums.title, spectrums.created_at, spectrums.user_id, spectrums.author, spectrums.calibrated')
                         .joins('LEFT OUTER JOIN tags ON tags.spectrum_id = spectrums.id')
                         .joins('JOIN users ON users.id = spectrums.user_id')
                         .paginate(page: params[:page], per_page: 6)

    # exclude self:
    @spectrums = @spectrums.where('spectrums.id != ?', params[:not]) if params[:not]

    if params[:id] != 'all' && !params[:id].nil?
      @spectrums = @spectrums.where("tags.name #{comparison} (?) OR spectrums.title #{comparison} (?) OR spectrums.id = ? OR users.login = ?",
                                    params[:id], params[:id], params[:id].to_i, params[:id])

      @spectrums = @spectrums.where(user_id: User.find_by_login(params[:author]).id) if params[:author]
    end

    respond_with(@spectrums) do |format|
      format.html { render partial: 'macros/spectra', locals: { spectrums: @spectrums } }
      format.xml  { render xml: @spectrums }
      format.json { render json: @spectrums }
    end
  end

  def show2
    redirect_to spectrum_path(params[:id]), status: 301
  end

  # eventually start selecting everything but spectrum.data, as show2
  # doesn't use this to fetch data, but makes a 2nd call.
  # However, format.json does use it!
  def show
    @spectrum = Spectrum.find(params[:id])
    respond_with(@spectrum) do |format|
      format.html do
        # temporary routing until we deprecate 1.0 paths to /legacy
        if params[:v] != '1'
          render template: 'spectrums/show2'
        else
          @spectra = if logged_in?
                       Spectrum.where('id != ? AND author = ?', @spectrum.id, current_user.login).order(created_at: :desc).limit(12)
                     else
                       Spectrum.where('id != ?', @spectrum.id).order(created_at: :desc).limit(12)
                     end
          @sets = @spectrum.sets
          @user_sets = SpectraSet.where(author: current_user.login).limit(20).order("created_at DESC") if logged_in?
<<<<<<< HEAD
          # @macros = Macro.find :all, conditions: {:macro_type => "analyze"}
          @macros = Macro.where(macro_type: "analyze")
=======
          @macros  = Macro.where(macro_type: "analyze")
>>>>>>> 13d72b0b
          @calibrations = current_user.calibrations.select { |s| s.id != @spectrum.id } if logged_in?
          @comment = Comment.new
        end
      end
      format.xml do
        render xml: @spectrum.data
      end
      format.csv do
        render html: SpectrumsHelper.show_csv(@spectrum)
      end
      format.json do
        render json: @spectrum.json
      end
    end
  end

  # used when referencing a snapshot
  def latest_snapshot_id
    spectrum = Spectrum.select(:id).find(params[:id])
    if spectrum.snapshots.count.positive?
      render html: spectrum.latest_snapshot.id
    else
      render html: false
    end
  end

  def latest
    spectrum = Spectrum.find(params[:id])
    if spectrum.snapshots.count.positive?
      @snapshot = spectrum.latest_snapshot
      is_snapshot = true
    else
      @snapshot = spectrum
      is_snapshot = false
    end
    respond_with(@snapshot) do |format|
      format.xml  do
        render xml: @snapshot.data
      end
      format.csv do
        render html: SpectrumsHelper.show_csv_snapshot(@snapshot) if is_snapshot
        render html: SpectrumsHelper.show_csv(@snapshot)          unless is_snapshot
      end
      format.json do
        render json: @snapshot.json
      end
    end
  end

  def anonymous
    @spectrums = Spectrum.where(author: 'anonymous').order(created_at: :desc).paginate(page: params[:page])
    render template: 'spectrums/search'
  end

  def embed
    @spectrum = Spectrum.find(params[:id])
    @width = (params[:width] || 500).to_i
    @height = (params[:height] || 300).to_i
    render layout: false
  end

  def embed2
    @spectrum = Spectrum.find(params[:id])
    render template: 'embed/spectrum', layout: 'embed'
  end

  def search
    params[:id] = params[:q].to_s if params[:id].nil?
    @spectrums = Spectrum.where('title LIKE ? OR author LIKE ?', "%#{params[:id]}%", "%#{params[:id]}%").order('id DESC').paginate(page: params[:page], per_page: 24)
    if params[:capture]
      render partial: 'capture/results', layout: false
    else
      @sets = SpectraSet.where('title LIKE ? OR author LIKE ?', "%#{params[:id]}%", "%#{params[:id]}%").order('id DESC').paginate(page: params[:set_page])
    end
  end

  def recent
    @spectrums = Spectrum.all.order(id: :desc).limit(10)
    render partial: 'capture/results', layout: false if params[:capture]
  end

  # GET /spectrums/new
  # GET /spectrums/new.xml
  def new
    @spectrum = Spectrum.new

    respond_with(@spectrum) do |format|
      format.html {}
      format.xml  { render xml: @spectrum }
    end
  end

  # GET /spectrums/1/edit
  def edit
    @spectrum = Spectrum.find(params[:id])
    require_ownership(@spectrum)
  end

  # POST /spectrums
  # POST /spectrums.xml
  # POST /spectrums.json
  # ?spectrum[title]=TITLE&spectrum[author]=anonymous&startWavelength=STARTW&endWavelength=ENDW;
  # replacing this with capture/save soon
  def create
    if logged_in? || params[:token] && User.find_by_token(params[:token])

      user = current_user || User.find_by_token(params[:token])
      params[:spectrum][:json] = params[:spectrum][:data] if params[:spectrum] && params[:spectrum][:data]

      @spectrum = Spectrum.new(
        title: params[:spectrum][:title],
        author: user.login,
        user_id: user.id,
        notes: params[:spectrum][:notes]
      )

      if params[:dataurl] # mediastream webclient
        @spectrum.image_from_dataurl(params[:dataurl])
      # upload json; CSV is converted to JSON before upload in upload.js
      elsif params[:spectrum][:data_type] == 'csv' || params[:spectrum][:data_type] == 'json' || params[:format] == 'json'
        lines = params[:spectrum][:json]
        @spectrum.data = '{ "lines": ' + lines.to_s + ' }'
      elsif params[:spectrum][:data_type] == 'image' # upload form at /upload
        @spectrum.photo = params[:spectrum][:photo]
      end

      if @spectrum.save

        respond_with(@spectrum) do |format|
          if APP_CONFIG['local'] || logged_in? || User.find_by_token(params[:token])

            if mobile? || ios?
              @spectrum.save
              @spectrum = Spectrum.find @spectrum.id
              @spectrum.sample_row = @spectrum.find_brightest_row
              # @spectrum.tag("mobile", user.id)
            end

            @spectrum.rotate if params[:spectrum][:json] == '' && params[:vertical]

            @spectrum.tag('iOS', user.id) if ios?

            @spectrum.tag('json', user.id) if params[:spectrum][:data_type] == 'json'
            @spectrum.tag('csv', user.id) if params[:spectrum][:data_type] == 'csv'

            params[:tags].to_s.split(',').each do |tag|
              @spectrum.tag(tag, user.id)
            end

            @spectrum.tag('upload', user.id) if params[:upload]

            @spectrum.tag(params[:device], user.id) if params[:device] && params[:device] != 'none'
            @spectrum.tag("video_row:#{params[:video_row]}", user.id) if params[:video_row]
            # @spectrum.tag("sample_row:#{params[:video_row]}", user.id) if params[:video_row]

            @spectrum.extract_data if !params[:spectrum][:json] || params[:spectrum][:json].empty?

            calibration_param = if params[:spectrum][:calibration_id] && !params[:is_calibration] && params[:spectrum][:calibration_id] != 'calibration' && params[:spectrum][:calibration_id] != 'undefined'
                                  # @spectrum.clone_calibration(params[:spectrum][:calibration_id])
                                  # instead, append params[:spectrum][:calibration_id] to "#addTag=calibrate:#{params[:spectrum][:calibration_id].to_i}"
                                  "#addTag=calibrate:#{params[:spectrum][:calibration_id].to_i}"
                                else
                                  ''
                                end

            if params[:geotag]
              @spectrum.lat = params[:lat]
              @spectrum.lon = params[:lon]
            end

            @spectrum.reversed = true if params[:spectrum][:reversed] == 'true'

            if @spectrum.save!
              flash[:notice] = 'Spectrum was successfully created.'
              format.html  { redirect_to spectrum_path(@spectrum) + calibration_param }
              format.xml   { render xml: @spectrum, status: :created, location: @spectrum }
              format.json  { render html: spectrum_path(@spectrum), status: :created, location: @spectrum }
            else
              render 'spectrums/new'
            end

          else

            format.html  { render action: 'new' }
            format.xml   { render xml: @spectrum.errors, status: :unprocessable_entity }
            format.json  { render json: @spectrum.errors, status: :unprocessable_entity }

          end
        end

      else

        respond_to do |format|
          format.html  { render action: 'new' }
          format.xml   { render xml: @spectrum.errors, status: :unprocessable_entity }
          format.json  { render json: @spectrum.errors, status: :unprocessable_entity }
        end

      end

    else
      respond_to do |format|
        if request.xhr?
          format.json  do
            render html: 'Token required for unauthenticated API usage.'
          end
        else
          format.html do
            flash[:error] = 'You must be logged in to upload data.'
            redirect_to '/'
          end
        end
      end
    end
  end

  # used to upload numerical spectrum data as a new spectrum (untested, no image??)
  def upload
    @spectrum = Spectrum.new(title: params[:spectrum][:title],
                             author: author,
                             user_id: user_id,
                             notes: params[:spectrum][:notes],
                             data: params[:data],
                             photo: params[:photo])
    @spectrum.save!
    params[:tags].to_s.split(',').each do |tag|
      @spectrum.tag(tag, current_user.id)
    end
    redirect_to spectrum_path(@spectrum)
  end

  # only ajax/POST accessible for now:
  def save
    @spectrum = Spectrum.find(params[:id])
    require_ownership(@spectrum)
    @spectrum.data = params[:data]
    params[:tags].to_s.split(',').each do |tag|
      @spectrum.tag(tag, current_user.id)
    end
    render html: @spectrum.save
  end

  # PUT /spectrums/1
  # PUT /spectrums/1.xml
  def update
    @spectrum = Spectrum.find(params[:id])
    require_ownership(@spectrum)

    @spectrum.title = params[:title] unless params[:title].nil?
    @spectrum.notes = params[:notes] unless params[:notes].nil?
    @spectrum.data  = params[:data] unless params[:data].nil?

    # clean this up
    respond_to do |format|
      if @spectrum.save
        if request.xhr?
          format.json { render json: @spectrum }
        else
          flash[:notice] = 'Spectrum was successfully updated.'
          format.html { redirect_to(@spectrum) }
          format.xml  { head :ok }
        end
      else
        format.html { render action: 'edit' }
        format.xml  { render xml: @spectrum.errors, status: :unprocessable_entity }
      end
    end
  end

  # DELETE /spectrums/1
  # DELETE /spectrums/1.xml
  def destroy
    @spectrum = Spectrum.find(params[:id])
    if require_ownership(@spectrum)
      if @spectrum.destroy
        flash[:notice] = 'Spectrum deleted.'
        respond_with(@spectrum) do |format|
          format.html { redirect_to('/') }
          format.xml  { head :ok }
        end
      else
        flash[:error] = 'Spectrum could not be deleted.' # this is not displaying, not sure why
        redirect_to spectrum_path(@spectrum)
      end
    end
  end

  # Start doing this client side!
  def calibrate
    @spectrum = Spectrum.find(params[:id])
    require_ownership(@spectrum)
    @spectrum.calibrate(params[:x1], params[:w1], params[:x2], params[:w2])
    @spectrum.save
    @spectrum.tag('calibration', current_user.id)

    flash[:notice] = "Great, calibrated! <b>Next steps:</b> sign up on <a href='//publiclab.org/wiki/spectrometer'>the mailing list</a>, or browse/contribute to <a href='//publiclab.org'>Public Lab website</a>"
    redirect_to spectrum_path(@spectrum)
  end

  # Start doing this client side!
  def extract
    @spectrum = Spectrum.find(params[:id])
    require_ownership(@spectrum)
    @spectrum.extract_data
    @spectrum.save
    flash[:warning] = "Now, recalibrate, since you've <a href='//publiclab.org/wiki/spectral-workbench-calibration#Cross+section'>set a new cross-section</a>."
    redirect_to spectrum_path(@spectrum)
  end

  def fork
    @spectrum = Spectrum.find(params[:id])
    @new = @spectrum.fork(current_user)
    flash[:notice] = "You successfully forked <a href='#{spectrum_path(@spectrum)}'>Spectrum ##{@spectrum.id}</a>"
    redirect_to spectrum_path(@new)
  end

  # Copy calibration from an existing calibrated spectrum.
  # Start doing this client side!
  def clone_calibration
    @spectrum = Spectrum.find(params[:id])
    @calibration_clone_source = Spectrum.find(params[:clone_id])
    require_ownership(@spectrum)
    @spectrum.clone_calibration(@calibration_clone_source.id)
    @spectrum.save
    @spectrum.remove_powertags('calibration')
    @spectrum.tag("calibrate:#{@calibration_clone_source.id}", current_user.id)

    respond_with(@spectrums) do |format|
      format.html do
        flash[:notice] = 'Spectrum was successfully calibrated.'
        redirect_to spectrum_path(@spectrum)
      end
      format.json { render json: @spectrum }
    end
  end

  def all
    @spectrums = Spectrum.all.paginate(page: params[:page])
    respond_with(@spectrums) do |format|
      format.xml { render xml: @spectrums }
      format.json { render json: @spectrums }
    end
  end

  def rss
    if params[:author]
      Spectrum.where(author: params[:author])
      @spectrums = Spectrum.where(author: params[:author]).paginate(page: params[:page])
    else
      @spectrums = Spectrum.find(:all, order: 'created_at DESC', limit: 12).paginate(page: params[:page])
    end
    respond_to do |format|
      format.xml
    end
  end

  def plots_rss
    @spectrums = Spectrum.find(:all, order: 'created_at DESC', limit: 12, conditions: ['author != ?', 'anonymous']).paginate(page: params[:page])
    render layout: false
    response.headers['Content-Type'] = 'application/xml; charset=utf-8'
  end

  def match
    @spectrum = Spectrum.find params[:id]
    render html: @spectrum.find_match_in_set(params[:set]).to_json
  end

  # Start doing this client side!
  def setsamplerow
    require 'rubygems'
    require 'rmagick'
    @spectrum = Spectrum.find params[:id]
    require_ownership(@spectrum)
    image = Magick::ImageList.new('public' + (@spectrum.photo.url.split('?')[0]).gsub('%20', ' '))
    @spectrum.sample_row = (params[:row].to_f * image.rows)
    @spectrum.extract_data
    @spectrum.save
    flash[:warning] = "If this spectrum image is not perfectly vertical, you may need to recalibrate after <a href='//publiclab.org/wiki/spectral-workbench-calibration#Cross+section'>setting a new cross-section</a>."
    redirect_to spectrum_path(@spectrum)
  end

  # Start doing this client side!
  def find_brightest_row
    @spectrum = Spectrum.find params[:id]
    require_ownership(@spectrum)
    @spectrum.sample_row = @spectrum.find_brightest_row
    @spectrum.extract_data
    @spectrum.clone_calibration(@spectrum.id) # recover calibration
    @spectrum.save
    flash[:warning] = "If this spectrum image is not perfectly vertical, you may need to recalibrate after <a href='//publiclab.org/wiki/spectral-workbench-calibration#Cross+section'>setting a new cross-section</a>."
    redirect_to spectrum_path(@spectrum)
  end

  # rotates the image and re-extracts it
  def rotate
    @spectrum = Spectrum.find params[:id]
    require_ownership(@spectrum)
    @spectrum.rotate
    @spectrum.extract_data
    @spectrum.clone_calibration(@spectrum.id)
    @spectrum.save
    redirect_to spectrum_path(@spectrum)
  end

  # Just reverses the image, not the data.
  def reverse
    @spectrum = Spectrum.find params[:id]
    require_ownership(@spectrum)
    @spectrum.reversed = !@spectrum.reversed
    @spectrum.toggle_tag('reversed', current_user.id)
    @spectrum.reverse
    @spectrum.save
    redirect_to spectrum_path(@spectrum)
  end

  # search for calibrations to clone from
  def clone_search
    @spectrum = Spectrum.find(params[:id])
    @calibrations = Spectrum.where(calibrated: true)
                            .where('id != ?', @spectrum.id)
                            .where('title LIKE ? OR notes LIKE ? OR author LIKE ?', "%#{params[:q]}%", "%#{params[:q]}%", "%#{params[:q]}%")
                            .limit(20)
                            .order('created_at DESC')
    render partial: 'spectrums/show/clone_results', layout: false
  end

  def compare_search
    @spectrum = Spectrum.find(params[:id])
    @spectra = Spectrum.where(calibrated: true)
                       .where('id != ?', @spectrum.id)
                       .where('title LIKE ? OR notes LIKE ? OR author LIKE ?', "%#{params[:q]}%", "%#{params[:q]}%", "%#{params[:q]}%")
                       .limit(20)
                       .order('created_at DESC')
    render partial: 'spectrums/show/compare_search', layout: false
  end

  def set_search
    @spectrum = Spectrum.find(params[:id])
    @user_sets = SpectraSet.where('author = ? AND (title LIKE ? OR notes LIKE ?)', current_user.login, "%#{params[:q]}%", "%#{params[:q]}%")
                           .limit(20)
                           .order('created_at DESC')
    @user_sets = current_user.sets if logged_in?
    render partial: 'spectrums/show/set_results', layout: false
  end
end<|MERGE_RESOLUTION|>--- conflicted
+++ resolved
@@ -98,12 +98,7 @@
                      end
           @sets = @spectrum.sets
           @user_sets = SpectraSet.where(author: current_user.login).limit(20).order("created_at DESC") if logged_in?
-<<<<<<< HEAD
-          # @macros = Macro.find :all, conditions: {:macro_type => "analyze"}
-          @macros = Macro.where(macro_type: "analyze")
-=======
           @macros  = Macro.where(macro_type: "analyze")
->>>>>>> 13d72b0b
           @calibrations = current_user.calibrations.select { |s| s.id != @spectrum.id } if logged_in?
           @comment = Comment.new
         end
