# get rid of this with better ActiveRecord 3 calls:
require 'will_paginate/array'

class CaptureController < ApplicationController
  skip_before_action :verify_authenticity_token

  before_action :require_login, except: [:index, :recent_calibrations]

  def index
    @offline = "flush"
    if logged_in?
      if params[:calibration_id] == 'calibration'
        @calibration = nil
      elsif params[:calibration_id]
        cal = Spectrum.where(id: params[:calibration_id])
        @calibration = cal.last if cal.length > 0
      elsif current_user.calibrations.count > 0
        @calibration = current_user.last_calibration
      end
      @calibrations = Spectrum.where(calibrated: true, user_id: current_user.id).uniq!
      if @calibration && !@calibrations.include?(@calibration)
        @calibrations << @calibration
      end
      @start_wavelength, @end_wavelength = @calibration.wavelength_range if @calibration
    end
    @spectrums = Spectrum.where(limit: 12).order(id: :desc)
    render :template => "capture/index", :layout => "application"
  end

  def offline
    if logged_in?
      @offline = true
      @calibration = current_user.last_calibration
      @calibration = Spectrum.find(params[:calibration_id]) if params[:calibration_id]
      @calibrations = Spectrum.where(calibrated: true, user_id: current_user.id)
      @start_wavelength,@end_wavelength = @calibration.wavelength_range if @calibration
    end
<<<<<<< HEAD
    @spectrums = Spectrum.find(:all, limit: 12, :order => "id DESC")
=======
    @spectrums = Spectrum.all.order(id: :desc).limit(12)
>>>>>>> f516afb3
    render :template => "capture/index", :layout => "application"
  end

  # designed to replace the spectrums_controller method "create" with a
  # unified, simplified version which integrates
  # rotation/flip, cross section, smoothing, equalizing, and comparison, and maybe calibration?
  # geocoding?
  # NOT ACTIVE YET

  def save

    # be sure there's a "login" field here too, so users don't lose data when they're required to log in.
    @spectrum = Spectrum.new({
      :title => params[:title],
      :author => current_user.login,
      :notes => params[:notes],
      :user_id => current_user.id
    })

    # save everything in an error block or transaction?

    # get the photo itself
    if params[:img]
      @spectrum.image_from_dataurl(params[:img])
    elsif params[:photo]
      @spectrum.photo = params[:photo]
    end

    if @spectrum.save
      if params[:data] # data supplied by client
        @spectrum.data = params[:data]
      else # server-side extract:
        @spectrum.extract_data
        @spectrum.scale_data(params[:endWavelength],params[:startWavelength]) if (params[:endWavelength] && params[:startWavelength])
      end

      # clone calibration? Do it based on a tag.
      # But can we clone all tags, and normalization, and sample row?
      @spectrum.clone_calibration(params[:spectrum][:calibration_id]) if params[:clone]
      @spectrum.tag("calibration:#{params[:spectrum][:calibration_id]}", current_user.id) if params[:clone]

      @spectrum.tag("video_row:#{params[:video_row]}", current_user.id) if params[:video_row]

      # process all metadata based on tags:
      # @spectrum.tag("rotated:90",current_user.id)
      # @spectrum.tag("flipped:horizontal",current_user.id)
      # @spectrum.tag("normalized:area",current_user.id)
      # @spectrum.tag("calibrated:reference",current_user.id)
      # @spectrum.tag("cross-section:0-640x131",current_user.id) # X1-X2xY1-Y2 or X1-X2xY1
      # @spectrum.tag("lat:xxx",current_user.id)
      # @spectrum.tag("lon:xxx",current_user.id)

      params[:tags].to_s.split(',').each do |tag|
        @spectrum.tag(tag, current_user.id)
      end

      flash[:notice] = 'Spectrum was successfully created.'

      respond_to do |format|
        format.html {
          redirect_to spectrum_path(@spectrum)
        }
        format.xml  { render :xml => @spectrum, :status => :created, :location => @spectrum }
      end

    else

      # this isn't quite right. Also let's do ajax errors.
      render "spectrums/new-errors"

    end

  end

  def recent_calibrations
    if logged_in?
      @spectrums = current_user.calibrations.limit(20)
      # add the one that's being used in live display:
      if params[:calibration_id] && params[:calibration_id] != 'undefined'
        new_spectrum = Spectrum.where(id: params[:calibration_id])
        @spectrums = new_spectrum + @spectrums
      end
      @spectrums = @spectrums.uniq
      respond_to do |format|
        format.json { render :json => @spectrums.to_json(methods: [:created_at_in_words, :forked]) }
      end
    else
      respond_to do |format|
        format.json { render :json => { :errors => "You must be logged in to get recent calibrations."}, :status => 422 }
      end
    end
  end

end<|MERGE_RESOLUTION|>--- conflicted
+++ resolved
@@ -35,11 +35,7 @@
       @calibrations = Spectrum.where(calibrated: true, user_id: current_user.id)
       @start_wavelength,@end_wavelength = @calibration.wavelength_range if @calibration
     end
-<<<<<<< HEAD
-    @spectrums = Spectrum.find(:all, limit: 12, :order => "id DESC")
-=======
     @spectrums = Spectrum.all.order(id: :desc).limit(12)
->>>>>>> f516afb3
     render :template => "capture/index", :layout => "application"
   end
 
