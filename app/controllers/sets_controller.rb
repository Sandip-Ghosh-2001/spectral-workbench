# frozen_string_literal: true

class SetsController < ApplicationController
  respond_to :html, :xml, :js # , :csv # not yet
  before_action :require_login, only: %i(update edit delete remove new add create)
  before_action :no_cache, only: %i(show calibrated search)

  def index
    @sets = SpectraSet.order(created_at: :desc).paginate(page: params[:page])
  end

  def show2
    redirect_to "/sets/#{params[:id]}", status: 301
  end

  def show
    @set = SpectraSet.find params[:id]

    # don't fetch the data here; but do get latest snapshot_ids
    @spectrums = Spectrum.select('DISTINCT(spectrums.id), spectrums.title, spectrums.created_at, spectrums.id, spectrums.calibrated, spectrums.user_id, like_count, snapshots.id AS snapshot_id')
                         .joins('LEFT OUTER JOIN snapshots ON snapshots.spectrum_id = spectrums.id')
                         .joins(:spectra_sets)
                         .where('spectra_sets.id = ?', @set.id)
                         .group('spectrums.id')

    respond_with(@set) do |format|
      format.html do
        @comment = Comment.new
      end
      format.xml { render xml: @set }
      format.json do
        render json: @set.as_json_with_snapshots
      end
    end
  end

  # API call for only calibrated spectra in given set
  def calibrated
    @set = SpectraSet.find params[:id]
    respond_with(@set) do |format|
      # format.html {}
      format.xml { render xml: @set }
      format.json do
        render json: @set.as_json_with_calibrated_snapshots
      end
    end
  end

  def find_match
    @spectrum = Spectrum.new_from_string(params[:data])
    @calibration = Spectrum.find params[:calibration]
    @set = SpectraSet.find params[:id]
    range = @calibration.wavelength_range
    @spectrum.scale_data(range[0], range[1])
    @match = Spectrum.find(@set.match(@spectrum))
    render plain: "Matched: <a href='/spectra/" + @match.id.to_s + "'>" + @match.title + '</a>'
  end

  def embed
    @set = SpectraSet.find params[:id]
    @width = (params[:width] || 500).to_i
    @height = (params[:height] || 200).to_i
    render layout: false
  end

  def embed2
    show
    render template: 'embed/set', layout: 'embed'
  end

  def new
    @set = SpectraSet.new
    respond_to do |format|
      format.html {} # new.html.erb
      format.xml  { render xml: @set }
    end
  end

  # accepts params[:id] of comma-delimited spectrum ids
  def create
    spectra = []
    params[:id].split(',').each do |s|
      if (spectrum = Spectrum.find(s))
        spectra << spectrum
      end
    end
<<<<<<< HEAD
    @set = SpectraSet.new(
      title: params[:spectra_set][:title],
      notes: params[:spectra_set][:notes],
      user_id: current_user.id
    )
=======
    @set = SpectraSet.new({
      :title => params[:spectra_set][:title],
      :notes => params[:spectra_set][:notes],
      :user_id => current_user.id,
      :author => current_user.login
    })
>>>>>>> 484331f3
    if @set.save
      @set.spectrums << spectra
      redirect_to '/sets/' + @set.id.to_s
    else
      flash[:error] = 'Failed to save set.'
      render action: 'new', id: params[:id]
    end
  end

  # non REST
  def search
    params[:id] = params[:q].to_s if params[:id].nil?
    @sets = SpectraSet.paginate(conditions: ['title LIKE ? OR notes LIKE ?', '%' + params[:id] + '%', '%' + params[:id] + '%'], limit: 100, order: 'id DESC', page: params[:page])
    render partial: 'capture/results_sets.html.erb', layout: false if params[:capture]
  end

  # add spectrum to set with spectrum_id and id (of set)
  def add
    @set = SpectraSet.find params[:id]
    @spectrum = Spectrum.find params[:spectrum_id]
    if @set.user_id == current_user.id || current_user.role == 'admin'
      # be sure it's not already included:
      if !@set.contains(@spectrum)
        if @set.spectrums << @spectrum
          flash[:notice] = 'Added spectrum to set.'
        else
          flash[:error] = 'Failed to add to that set.'
        end
      else
        flash[:error] = 'Sets may not contain a spectrum more than once.'
      end
      redirect_to "/sets/#{@set.id}"
    else
      flash[:error] = 'You must own that set to add to it.'
      redirect_to spectrum_path(@spectrum)
    end
  end

  # Remove a spectrum with id params[:s] from the set
  def remove
    @set = SpectraSet.find params[:id]
    @spectrum = Spectrum.find params[:s]
    if @set.user_id == current_user.id || current_user.role == 'admin'
      if @set.spectrums.length > 1
        @set.spectrums.delete(@spectrum)
        flash[:notice] = 'Spectrum removed.'
      else
        flash[:error] = 'A set must have at least one spectrum.'
      end
      redirect_to "/sets/#{@set.id}"
    else
      flash[:error] = 'You must own the set to edit it.'
      redirect_to "/sets/#{@set.id}"
    end
  end

  def delete
    @set = SpectraSet.find params[:id]
    if @set.user_id == current_user.id || current_user.role == 'admin'
      if @set.delete
        flash[:notice] = 'Deleted set.'
        redirect_to '/sets/'
      else
        flash[:error] = 'Failed to save set.'
        redirect_to '/sets/edit/' + @set.id.to_s
      end
    else
      flash[:error] = 'You must own the set to edit it.'
      redirect_to "/sets/#{@set.id}"
    end
  end

  def edit
    @set = SpectraSet.find params[:id]
    if @set.user_id == current_user.id || current_user.role == 'admin'
      @spectrums = Spectrum.all.order(created_at: :desc).limit(4)
    else
      flash[:error] = 'You must own the set to edit it.'
      redirect_to "/sets/#{@set.id}"
    end
  end

  def update
    @set = SpectraSet.find params[:id]
    if @set.user_id == current_user.id || current_user.role == 'admin'
      @set.notes = params[:notes] if params[:notes]
      @set.title = params[:title] if params[:title]
      if @set.save!
        flash[:notice] = 'Set was successfully updated.'
        redirect_to '/sets/' + @set.id.to_s
      else
        flash[:error] = 'Failed to save set.'
        redirect_to '/sets/edit/' + @set.id.to_s
      end
    else
      flash[:error] = 'You must own the set to edit it.'
      redirect_to "/sets/#{@set.id}"
    end
  end
end<|MERGE_RESOLUTION|>--- conflicted
+++ resolved
@@ -84,20 +84,12 @@
         spectra << spectrum
       end
     end
-<<<<<<< HEAD
     @set = SpectraSet.new(
       title: params[:spectra_set][:title],
       notes: params[:spectra_set][:notes],
       user_id: current_user.id
+      author: current_user.login
     )
-=======
-    @set = SpectraSet.new({
-      :title => params[:spectra_set][:title],
-      :notes => params[:spectra_set][:notes],
-      :user_id => current_user.id,
-      :author => current_user.login
-    })
->>>>>>> 484331f3
     if @set.save
       @set.spectrums << spectra
       redirect_to '/sets/' + @set.id.to_s
