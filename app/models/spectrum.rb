--- conflicted
+++ resolved
@@ -18,21 +18,13 @@
 
   # Paperclip
   has_attached_file :photo,
-<<<<<<< HEAD
                     path: ':rails_root/public/system/:attachment/:id/:style/:filename',
                     url: '/system/:attachment/:id/:style/:filename',
+                    default_url: "/images/spectral-workbench-256.png",
                     styles: {
                       thumb: '300x100!',
                       large: '800x200!'
                     }
-=======
-    :path => ":rails_root/public/system/:attachment/:id/:style/:filename",
-    :url => "/system/:attachment/:id/:style/:filename",
-    :default_url => "/images/spectral-workbench-256.png",
-    :styles => {
-      :thumb=> "300x100!",
-      :large =>   "800x200!" }
->>>>>>> 13d72b0b
 
   validates_presence_of :title, on: :create, message: "can't be blank"
   validates_presence_of :author, on: :create, message: "can't be blank"
